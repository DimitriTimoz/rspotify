//! utils function
use chrono::prelude::*;
use getrandom::getrandom;

use std::collections::HashMap;
use std::fmt::Debug;
use std::hash::Hash;
use std::string::ToString;

use super::oauth2::{SpotifyOAuth, TokenInfo};
<<<<<<< HEAD
=======
use getrandom::getrandom;
>>>>>>> 6d6cbdfe

/// convert datetime to unix timestampe
pub fn datetime_to_timestamp(elapsed: u32) -> i64 {
    let utc: DateTime<Utc> = Utc::now();
    utc.timestamp() + i64::from(elapsed)
}
/// generate `length` random chars
pub fn generate_random_string(length: usize) -> String {
<<<<<<< HEAD
    static alphanum: &[u8] =
        "abcdefghijklmnopqrstuvwxyzABCDEFGHIJKLMNOPQRSTUVWXYZ0123456789".as_bytes();
=======
    static ALPHANUM: &[u8] =
        "abcdefghijklmnopqrstuvwxyzABCDEFGHIJKLMNOPQRSTUVWXYZ0123456789".as_bytes();

>>>>>>> 6d6cbdfe
    let mut buf = vec![0u8; length];
    getrandom(&mut buf).unwrap();
    let range = alphanum.len();
    return buf
        .iter()
        .map(|byte| alphanum[*byte as usize % range] as char)
        .collect();
}

/// convert map to `query_string`, for example:
/// convert
/// `{"redirect_uri":"my_uri",
///  "state":"my-state"
///  "scope":"test-scope"}`
/// to
/// `redirect_uri=my_uri&state=my-state&scope=test-scope`
/// Since hashmap is not sorted, so the order of key-value-pairs
/// may differ from times
pub fn convert_map_to_string<
    K: Debug + Eq + Hash + ToString,
    V: Debug + ToString,
    S: ::std::hash::BuildHasher,
>(
    map: &HashMap<K, V, S>,
) -> String {
    let mut string: String = String::new();
    for (key, value) in map.iter() {
        string.push_str(&key.to_string());
        string.push_str("=");
        string.push_str(&value.to_string());
        string.push_str("&");
    }
    string
}

/// convert query string to map, for example:
/// convert
/// `redirect_uri=my_uri&state=my-state&scope=test-scope`
/// to
/// `{"redirect_uri":"my_uri",
///  "state":"my-state"
///  "scope":"test-scope"}`
pub fn convert_str_to_map(query_str: &mut str) -> HashMap<&str, &str> {
    let mut map: HashMap<&str, &str> = HashMap::new();
    let tokens: Vec<&str> = query_str
        .split('&')
        .filter(|token| !token.is_empty())
        .collect();
    for token in tokens {
        let vec: Vec<&str> = token.split('=').collect();
        map.insert(vec[0], vec[1]);
    }
    map
}

#[cfg(feature = "browser")]
pub fn request_token(spotify_oauth: &mut SpotifyOAuth) {
    let state = generate_random_string(16);
    let auth_url = spotify_oauth.get_authorize_url(Some(&state), None);
    match webbrowser::open(&auth_url) {
        Ok(_) => println!("Opened {} in your browser", auth_url),
        Err(why) => eprintln!("Error {:?};Please navigate here [{:?}] ", why, auth_url),
    }
}

pub async fn process_token(
    spotify_oauth: &mut SpotifyOAuth,
    input: &mut String,
) -> Option<TokenInfo> {
    match spotify_oauth.parse_response_code(input) {
        Some(code) => spotify_oauth.get_access_token(&code).await,
        None => None,
    }
}

pub async fn process_token_without_cache(
    spotify_oauth: &mut SpotifyOAuth,
    input: &mut String,
) -> Option<TokenInfo> {
    match spotify_oauth.parse_response_code(input) {
        Some(code) => spotify_oauth.get_access_token_without_cache(&code).await,
        None => None,
    }
}

/// get tokenInfo by Authorization
#[cfg(feature = "browser")]
pub async fn get_token(spotify_oauth: &mut SpotifyOAuth) -> Option<TokenInfo> {
    use std::io;
    match spotify_oauth.get_cached_token().await {
        Some(token_info) => Some(token_info),
        None => {
            request_token(spotify_oauth);
            println!("Enter the URL you were redirected to: ");
            let mut input = String::new();
            match io::stdin().read_line(&mut input) {
                Ok(_) => process_token(spotify_oauth, &mut input).await,
                Err(_) => None,
            }
        }
    }
}

/// get tokenInfo by Authorization without cache
#[cfg(feature = "browser")]
pub async fn get_token_without_cache(spotify_oauth: &mut SpotifyOAuth) -> Option<TokenInfo> {
    use std::io;
    request_token(spotify_oauth);
    println!("Enter the URL you were redirected to: ");
    let mut input = String::new();
    match io::stdin().read_line(&mut input) {
        Ok(_) => process_token_without_cache(spotify_oauth, &mut input).await,
        Err(_) => None,
    }
}

/// get tokenInfo by authorization and code
pub async fn get_token_by_code(spotify_oauth: &mut SpotifyOAuth, code: &str) -> Option<TokenInfo> {
    spotify_oauth.get_access_token(&code).await
}

#[cfg(test)]
mod tests {
    use super::*;
    #[test]
    fn test_covert_str_to_map() {
        let mut query_url = String::from("redirect_uri=my_uri&state=my-state&scope=test-scope&");
        let parameters = convert_str_to_map(&mut query_url);
        match parameters.get("redirect_uri") {
            Some(redirect_uri) => {
                assert_eq!(redirect_uri, &"my_uri");
                println!("{:?}", redirect_uri);
            }
            None => panic!("failed"),
        }
    }
    #[test]
    fn test_convert_map_to_string() {
        let mut map = HashMap::new();
        map.insert("redirect_uri", "my_uri");
        map.insert("state", "my-state");
        map.insert("scope", "test-scope");
        let result = convert_map_to_string(&map);
        // hashmap is not sorted, so the order of key-value-pairs will not
        // follow the insert order
        assert!(result.contains("redirect_uri=my_uri&"));
        assert!(result.contains("state=my-state&"));
        assert!(result.contains("scope=test-scope&"));
    }
}<|MERGE_RESOLUTION|>--- conflicted
+++ resolved
@@ -8,10 +8,6 @@
 use std::string::ToString;
 
 use super::oauth2::{SpotifyOAuth, TokenInfo};
-<<<<<<< HEAD
-=======
-use getrandom::getrandom;
->>>>>>> 6d6cbdfe
 
 /// convert datetime to unix timestampe
 pub fn datetime_to_timestamp(elapsed: u32) -> i64 {
@@ -20,14 +16,8 @@
 }
 /// generate `length` random chars
 pub fn generate_random_string(length: usize) -> String {
-<<<<<<< HEAD
-    static alphanum: &[u8] =
+    let alphanum: &[u8] =
         "abcdefghijklmnopqrstuvwxyzABCDEFGHIJKLMNOPQRSTUVWXYZ0123456789".as_bytes();
-=======
-    static ALPHANUM: &[u8] =
-        "abcdefghijklmnopqrstuvwxyzABCDEFGHIJKLMNOPQRSTUVWXYZ0123456789".as_bytes();
-
->>>>>>> 6d6cbdfe
     let mut buf = vec![0u8; length];
     getrandom(&mut buf).unwrap();
     let range = alphanum.len();
