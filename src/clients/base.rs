--- conflicted
+++ resolved
@@ -259,13 +259,8 @@
     /// [Reference](https://developer.spotify.com/documentation/web-api/reference/#/operations/get-several-tracks)
     async fn tracks<'a>(
         &self,
-<<<<<<< HEAD
         track_ids: impl IntoIterator<Item = TrackId<'a>> + Send + 'a,
-        market: Option<&Market>,
-=======
-        track_ids: impl IntoIterator<Item = &'a TrackId> + Send + 'a,
-        market: Option<Market>,
->>>>>>> e21ab7a4
+        market: Option<Market>,
     ) -> ClientResult<Vec<FullTrack>> {
         let ids = join_ids(track_ids);
         let params = build_map([("market", market.map(|x| x.into()))]);
@@ -319,15 +314,9 @@
     /// [Reference](https://developer.spotify.com/documentation/web-api/reference/#/operations/get-an-artists-albums)
     fn artist_albums<'a>(
         &'a self,
-<<<<<<< HEAD
         artist_id: &'a ArtistId<'_>,
-        album_type: Option<&'a AlbumType>,
-        market: Option<&'a Market>,
-=======
-        artist_id: &'a ArtistId,
         album_type: Option<AlbumType>,
         market: Option<Market>,
->>>>>>> e21ab7a4
     ) -> Paginator<'_, ClientResult<SimplifiedAlbum>> {
         paginate(
             move |limit, offset| {
@@ -340,15 +329,9 @@
     /// The manually paginated version of [`Self::artist_albums`].
     async fn artist_albums_manual(
         &self,
-<<<<<<< HEAD
         artist_id: &ArtistId<'_>,
-        album_type: Option<&AlbumType>,
-        market: Option<&Market>,
-=======
-        artist_id: &ArtistId,
         album_type: Option<AlbumType>,
         market: Option<Market>,
->>>>>>> e21ab7a4
         limit: Option<u32>,
         offset: Option<u32>,
     ) -> ClientResult<Page<SimplifiedAlbum>> {
@@ -376,13 +359,8 @@
     /// [Reference](https://developer.spotify.com/documentation/web-api/reference/#/operations/get-an-artists-top-tracks)
     async fn artist_top_tracks(
         &self,
-<<<<<<< HEAD
         artist_id: ArtistId<'_>,
-        market: &Market,
-=======
-        artist_id: &ArtistId,
         market: Market,
->>>>>>> e21ab7a4
     ) -> ClientResult<Vec<FullTrack>> {
         let params = build_map([("market", Some(market.into()))]);
 
@@ -608,13 +586,8 @@
     /// - market(Optional): An ISO 3166-1 alpha-2 country code or the string from_token.
     ///
     /// [Reference](https://developer.spotify.com/documentation/web-api/reference/#/operations/get-a-show)
-<<<<<<< HEAD
-    async fn get_a_show(&self, id: ShowId<'_>, market: Option<&Market>) -> ClientResult<FullShow> {
-        let params = build_map([("market", market.map(|x| x.as_ref()))]);
-=======
-    async fn get_a_show(&self, id: &ShowId, market: Option<Market>) -> ClientResult<FullShow> {
+    async fn get_a_show(&self, id: ShowId<'_>, market: Option<Market>) -> ClientResult<FullShow> {
         let params = build_map([("market", market.map(|x| x.into()))]);
->>>>>>> e21ab7a4
 
         let url = format!("shows/{}", id.id());
         let result = self.endpoint_get(&url, &params).await?;
@@ -631,13 +604,8 @@
     /// [Reference](https://developer.spotify.com/documentation/web-api/reference/#/operations/get-multiple-shows)
     async fn get_several_shows<'a>(
         &self,
-<<<<<<< HEAD
         ids: impl IntoIterator<Item = ShowId<'a>> + Send + 'a,
-        market: Option<&Market>,
-=======
-        ids: impl IntoIterator<Item = &'a ShowId> + Send + 'a,
-        market: Option<Market>,
->>>>>>> e21ab7a4
+        market: Option<Market>,
     ) -> ClientResult<Vec<SimplifiedShow>> {
         let ids = join_ids(ids);
         let params = build_map([("ids", Some(&ids)), ("market", market.map(|x| x.into()))]);
@@ -663,13 +631,8 @@
     /// [Reference](https://developer.spotify.com/documentation/web-api/reference/#/operations/get-a-shows-episodes)
     fn get_shows_episodes<'a>(
         &'a self,
-<<<<<<< HEAD
         id: &'a ShowId<'_>,
-        market: Option<&'a Market>,
-=======
-        id: &'a ShowId,
-        market: Option<Market>,
->>>>>>> e21ab7a4
+        market: Option<Market>,
     ) -> Paginator<'_, ClientResult<SimplifiedEpisode>> {
         paginate(
             move |limit, offset| {
@@ -682,13 +645,8 @@
     /// The manually paginated version of [`Self::get_shows_episodes`].
     async fn get_shows_episodes_manual(
         &self,
-<<<<<<< HEAD
         id: &ShowId<'_>,
-        market: Option<&Market>,
-=======
-        id: &ShowId,
-        market: Option<Market>,
->>>>>>> e21ab7a4
+        market: Option<Market>,
         limit: Option<u32>,
         offset: Option<u32>,
     ) -> ClientResult<Page<SimplifiedEpisode>> {
@@ -716,13 +674,8 @@
     /// [Reference](https://developer.spotify.com/documentation/web-api/reference/#/operations/get-an-episode)
     async fn get_an_episode(
         &self,
-<<<<<<< HEAD
         id: EpisodeId<'_>,
-        market: Option<&Market>,
-=======
-        id: &EpisodeId,
-        market: Option<Market>,
->>>>>>> e21ab7a4
+        market: Option<Market>,
     ) -> ClientResult<FullEpisode> {
         let url = format!("episodes/{}", id.id());
         let params = build_map([("market", market.map(|x| x.into()))]);
@@ -740,13 +693,8 @@
     /// [Reference](https://developer.spotify.com/documentation/web-api/reference/#/operations/get-multiple-episodes)
     async fn get_several_episodes<'a>(
         &self,
-<<<<<<< HEAD
         ids: impl IntoIterator<Item = EpisodeId<'a>> + Send + 'a,
-        market: Option<&Market>,
-=======
-        ids: impl IntoIterator<Item = &'a EpisodeId> + Send + 'a,
-        market: Option<Market>,
->>>>>>> e21ab7a4
+        market: Option<Market>,
     ) -> ClientResult<Vec<FullEpisode>> {
         let ids = join_ids(ids);
         let params = build_map([("ids", Some(&ids)), ("market", market.map(|x| x.into()))]);
@@ -1000,13 +948,8 @@
         attributes: impl IntoIterator<Item = RecommendationsAttribute> + Send + 'a,
         seed_artists: Option<impl IntoIterator<Item = ArtistId<'a>> + Send + 'a>,
         seed_genres: Option<impl IntoIterator<Item = &'a str> + Send + 'a>,
-<<<<<<< HEAD
         seed_tracks: Option<impl IntoIterator<Item = TrackId<'a>> + Send + 'a>,
-        market: Option<&Market>,
-=======
-        seed_tracks: Option<impl IntoIterator<Item = &'a TrackId> + Send + 'a>,
-        market: Option<Market>,
->>>>>>> e21ab7a4
+        market: Option<Market>,
         limit: Option<u32>,
     ) -> ClientResult<Recommendations> {
         let seed_artists = seed_artists.map(join_ids);
